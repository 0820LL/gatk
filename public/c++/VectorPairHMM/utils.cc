#include "headers.h"
#include "template.h"
#include "utils.h"
#include "vector_defs.h"

uint8_t ConvertChar::conversionTable[255];
float (*g_compute_full_prob_float)(testcase *tc, float* before_last_log) = 0;
double (*g_compute_full_prob_double)(testcase *tc, double* before_last_log) = 0;

using namespace std;

bool is_avx_supported()
{
  int ecx = 0, edx = 0, ebx = 0;
  __asm__("cpuid"
      : "=b" (ebx),
      "=c" (ecx),
      "=d" (edx)
      : "a" (1)
      );
  return ((ecx >> 28)&1) == 1;
}

bool is_sse42_supported()
{
  int ecx = 0, edx = 0, ebx = 0;
  __asm__("cpuid"
      : "=b" (ebx),
      "=c" (ecx),
      "=d" (edx)
      : "a" (1)
      );
  return ((ecx >> 20)&1) == 1;
}

uint64_t get_machine_capabilities()
{
  uint64_t machine_mask = 0ull;
  if(is_avx_supported())
    machine_mask |= (1 << AVX_CUSTOM_IDX);
  if(is_sse42_supported())
    machine_mask |= (1 << SSE42_CUSTOM_IDX);
  return machine_mask;
}

void initialize_function_pointers(uint64_t mask)
{
  //mask = 0ull;
  if(is_avx_supported() && (mask & (1<< AVX_CUSTOM_IDX)))
  {
    cout << "Using AVX accelerated implementation of PairHMM\n";
    g_compute_full_prob_float = compute_full_prob_avxs<float>;
    g_compute_full_prob_double = compute_full_prob_avxd<double>;
  }
  else
    if(is_sse42_supported() && (mask & (1<< SSE42_CUSTOM_IDX)))
    {
      cout << "Using SSE4.2 accelerated implementation of PairHMM\n";
      g_compute_full_prob_float = compute_full_prob_sses<float>;
      g_compute_full_prob_double = compute_full_prob_ssed<double>;
    }
    else
    {
      cout << "Using un-vectorized C++ implementation of PairHMM\n";
      g_compute_full_prob_float = compute_full_prob<float>;
      g_compute_full_prob_double = compute_full_prob<double>;
    }
}

int normalize(char c)
{
	return ((int) (c - 33));
}

int read_testcase(testcase *tc, FILE* ifp)
{
	char *q, *i, *d, *c, *line = NULL;
	int _q, _i, _d, _c;
	int x, size = 0;
	ssize_t read;


        read = getline(&line, (size_t *) &size, ifp == 0 ? stdin : ifp);
	if (read == -1)
        {
          free(line);
          return -1;
        }


	tc->hap = (char *) malloc(size);
	tc->rs = (char *) malloc(size);
	q = (char *) malloc(size);
	i = (char *) malloc(size);
	d = (char *) malloc(size);
	c = (char *) malloc(size);

	if (sscanf(line, "%s %s %s %s %s %s\n", tc->hap, tc->rs, q, i, d, c) != 6)
		return -1;


	tc->haplen = strlen(tc->hap);
	tc->rslen = strlen(tc->rs);
        assert(strlen(q) == tc->rslen);
        assert(strlen(i) == tc->rslen);
        assert(strlen(d) == tc->rslen);
        assert(strlen(c) == tc->rslen);
	//assert(tc->rslen < MROWS);
        //tc->ihap = (int *) malloc(tc->haplen*sizeof(int));
        //tc->irs = (int *) malloc(tc->rslen*sizeof(int));

	tc->q = (char *) malloc(sizeof(char) * tc->rslen);
	tc->i = (char *) malloc(sizeof(char) * tc->rslen);
	tc->d = (char *) malloc(sizeof(char) * tc->rslen);
	tc->c = (char *) malloc(sizeof(char) * tc->rslen);

	for (x = 0; x < tc->rslen; x++)
	{
		_q = normalize(q[x]);
		_i = normalize(i[x]);
		_d = normalize(d[x]);
		_c = normalize(c[x]);
                tc->q[x] = (_q < 6) ? 6 : _q;
                //tc->q[x] = _q;
		tc->i[x] = _i;
		tc->d[x] = _d;
		tc->c[x] = _c;
                //tc->irs[x] = tc->rs[x];
	}
        //for (x = 0; x < tc->haplen; x++)
        //tc->ihap[x] = tc->hap[x];
<<<<<<< HEAD
=======

>>>>>>> 0c6b63e0

        
	free(q);
	free(i);
	free(d);
	free(c);
	free(line);



	return 0;
}

unsigned MAX_LINE_LENGTH = 65536;
int convToInt(std::string s)
{
  int i;
  std::istringstream strin(s);
  strin >> i;
  return i;
}

void tokenize(std::ifstream& fptr, std::vector<std::string>& tokens)
{
  int i = 0;
  std::string tmp;
  std::vector<std::string> myVec;
  vector<char> line;
  line.clear();
  line.resize(MAX_LINE_LENGTH);
  vector<char> tmpline;
  tmpline.clear();
  tmpline.resize(MAX_LINE_LENGTH);
  myVec.clear();

  while(!fptr.eof())
  {
    i = 0;
    bool still_read_line = true;
    unsigned line_position = 0;
    while(still_read_line)
    {
      fptr.getline(&(tmpline[0]), MAX_LINE_LENGTH);
      if(line_position + MAX_LINE_LENGTH > line.size())
	line.resize(2*line.size());
      for(unsigned i=0;i<MAX_LINE_LENGTH && tmpline[i] != '\0';++i,++line_position)
	line[line_position] = tmpline[i];
      if(fptr.eof() || !fptr.fail()) 
      {
	still_read_line = false;
	line[line_position++] = '\0';
      }
    }
    std::istringstream kap(&(line[0]));

    while(!kap.eof())
    {
      kap >> std::skipws >> tmp;
      if(tmp != "")
      {
	myVec.push_back(tmp);
	++i;
	//std::cout <<tmp <<"#";
      }
      tmp = "";
    }
    //std::cout << "\n";
    if(myVec.size() > 0)
      break;
  }
  tokens.clear();
  //std::cout << "Why "<<myVec.size()<<"\n";
  tokens.resize(myVec.size());
  for(i=0;i<(int)myVec.size();++i)
    tokens[i] = myVec[i];
  line.clear();
  tmpline.clear();
}

int read_mod_testcase(ifstream& fptr, testcase* tc, bool reformat)
{
  static bool first_call = true;
  vector<string> tokens;
  tokens.clear();
  tokenize(fptr, tokens);
  if(tokens.size() == 0)
    return -1;
  tc->hap = new char[tokens[0].size()+2];
  tc->haplen = tokens[0].size();
  memcpy(tc->hap, tokens[0].c_str(), tokens[0].size());
  tc->rs = new char[tokens[1].size()+2];
  tc->rslen = tokens[1].size();
  tc->q = new char[tc->rslen];
  tc->i = new char[tc->rslen];
  tc->d = new char[tc->rslen];
  tc->c = new char[tc->rslen];
  //cout << "Lengths "<<tc->haplen <<" "<<tc->rslen<<"\n";
  memcpy(tc->rs, tokens[1].c_str(),tokens[1].size());
  assert(tokens.size() == 2 + 4*(tc->rslen));
  //assert(tc->rslen < MROWS);
  for(unsigned j=0;j<tc->rslen;++j)
    tc->q[j] = (char)convToInt(tokens[2+0*tc->rslen+j]);
  for(unsigned j=0;j<tc->rslen;++j)
    tc->i[j] = (char)convToInt(tokens[2+1*tc->rslen+j]);
  for(unsigned j=0;j<tc->rslen;++j)
    tc->d[j] = (char)convToInt(tokens[2+2*tc->rslen+j]);
  for(unsigned j=0;j<tc->rslen;++j)
    tc->c[j] = (char)convToInt(tokens[2+3*tc->rslen+j]);
 
  if(reformat)
  {
    ofstream ofptr;
    ofptr.open("reformat/debug_dump.txt",first_call ? ios::out : ios::app);
    assert(ofptr.is_open());
    ofptr << tokens[0] << " ";
    ofptr << tokens[1] << " ";
    for(unsigned j=0;j<tc->rslen;++j)
      ofptr << ((char)(tc->q[j]+33));
    ofptr << " ";
    for(unsigned j=0;j<tc->rslen;++j)
      ofptr << ((char)(tc->i[j]+33));
    ofptr << " ";
    for(unsigned j=0;j<tc->rslen;++j)
      ofptr << ((char)(tc->d[j]+33));
    ofptr << " ";
    for(unsigned j=0;j<tc->rslen;++j)
      ofptr << ((char)(tc->c[j]+33));
    ofptr << " 0 false\n";

    ofptr.close();
    first_call = false;
  }


  return tokens.size();
}

double getCurrClk() {
  struct timeval tv ;
  gettimeofday(&tv, NULL);
  return (double)tv.tv_sec + (double)tv.tv_usec / 1000000.0;
}

uint64_t get_time(struct timespec* store_struct)
{
  static struct timespec start_time;
  struct timespec curr_time;
  struct timespec* ptr = (store_struct == 0) ? &curr_time : store_struct;
  clock_gettime(CLOCK_REALTIME, ptr);
  uint64_t diff_time = (ptr->tv_sec-start_time.tv_sec)*1000000000+(ptr->tv_nsec-start_time.tv_nsec);
  start_time = *ptr;
  return diff_time;
}

<<<<<<< HEAD
uint64_t diff_time(struct timespec& prev_time)
{
  struct timespec curr_time;
  clock_gettime(CLOCK_REALTIME, &curr_time);
  return (uint64_t)((curr_time.tv_sec-prev_time.tv_sec)*1000000000+(curr_time.tv_nsec-prev_time.tv_nsec));
}

//#define USE_PAPI
//#define COUNT_EXCEPTIONS
//#define CHECK_RESULTS
#define CHECK_UNDERFLOW 1
#ifdef USE_PAPI
#include "papi.h"
#define NUM_PAPI_COUNTERS 4
#endif

IF_32 g_converter;
FILE* g_debug_fptr = 0;
uint64_t exceptions_array[128];
void do_compute(char* filename)
{
  //g_debug_fptr = fopen("/mnt/app_hdd/scratch/karthikg/dump.log","w");
  //assert(g_debug_fptr);
  for(unsigned i=0;i<128;++i)
    exceptions_array[i] = 0ull;
  //assert(feenableexcept(FE_DIVBYZERO | FE_INVALID) >= 0);
#ifdef USE_PAPI
  PAPI_num_counters();
  //int events[NUM_PAPI_COUNTERS] = { PAPI_TOT_INS, PAPI_TOT_CYC, PAPI_L1_DCM, PAPI_L1_ICM, PAPI_L3_TCM, PAPI_TLB_DM, PAPI_TLB_IM };
  //char* eventnames[NUM_PAPI_COUNTERS]=  { "instructions", "cycles", "l1d_misses", "l1i_misses", "l3_misses", "dtlb_misses", "itlb_misses" };
  //long long values[NUM_PAPI_COUNTERS] = { 0, 0, 0, 0, 0, 0, 0 };
  //long long accum_values[NUM_PAPI_COUNTERS] = { 0, 0, 0, 0, 0, 0, 0 };
  //int events[NUM_PAPI_COUNTERS] = { PAPI_TOT_INS, PAPI_TOT_CYC, PAPI_L1_ICM };
  //char* eventnames[NUM_PAPI_COUNTERS]=  { "instructions", "cycles", "l1i_misses"};
  //assert(PAPI_event_name_to_code("PERF_COUNT_HW_STALLED_CYCLES_FRONTEND",&(events[2])) == PAPI_OK);
  int events[NUM_PAPI_COUNTERS] = { 0, 0, 0, 0 };
    //assert(PAPI_event_name_to_code("ICACHE:IFETCH_STALL",&(events[2])) == PAPI_OK);
  //assert(PAPI_event_name_to_code("MACHINE_CLEARS:e",&(events[3])) == PAPI_OK);
  char* eventnames[NUM_PAPI_COUNTERS]=  { "instructions", "cycles", "fp_assists", "idq_ms_cycles" };
  assert(PAPI_event_name_to_code("ix86arch::INSTRUCTION_RETIRED",&(events[0])) == PAPI_OK);
  assert(PAPI_event_name_to_code("UNHALTED_REFERENCE_CYCLES",&(events[1])) == PAPI_OK);
  assert(PAPI_event_name_to_code("FP_ASSIST:ANY",   &(events[2])) == PAPI_OK);
  assert(PAPI_event_name_to_code("IDQ:MS_UOPS_CYCLES",   &(events[3])) == PAPI_OK);
  long long values[NUM_PAPI_COUNTERS] = { 0, 0, 0, 0 };
  long long accum_values[NUM_PAPI_COUNTERS] = { 0, 0, 0, 0 };

#endif
#define BATCH_SIZE 10000
  bool use_old_read_testcase = true;
  unsigned chunk_size = 100;
  std::ifstream ifptr;
  FILE* fptr = 0;
  if(use_old_read_testcase)
  {
    fptr = fopen(filename,"r");
    if(fptr == 0)
      cerr << "Could not open file "<<filename<<"\n";
=======
//#define CHECK_VALUES 1
#define BATCH_SIZE  10000
#define RUN_HYBRID
void do_compute(char* filename, bool use_old_read_testcase, unsigned chunk_size)
{
  FILE* fptr = 0;
  ifstream ifptr;
  if(use_old_read_testcase)
  {
    fptr = fopen(filename,"r");
>>>>>>> 0c6b63e0
    assert(fptr);
  }
  else
  {
    ifptr.open(filename);
    assert(ifptr.is_open());
  }
  vector<testcase> tc_vector;
  tc_vector.clear();
<<<<<<< HEAD
  vector<double> results_vec;
  results_vec.clear();
  vector<double> baseline_results;
  baseline_results.clear();

  bool all_ok = true;
  uint64_t total_time = 0;
  uint64_t baseline_time = 0;
  unsigned total_count = 0;
  unsigned num_testcases = 0;
  //unsigned curr_batch_size = rand()%BATCH_SIZE + 4;     //min batch size
  unsigned curr_batch_size = BATCH_SIZE;

  testcase tc_in;
  int break_value = 0;
  uint64_t fp_single_exceptions_reexecute = 0;
  uint64_t fp_single_exceptions_continue = 0;
  uint64_t num_double_executions = 0;
  while(1)
  {
    break_value = use_old_read_testcase ? read_testcase(&tc_in, fptr) : 
      read_mod_testcase(ifptr, &tc_in, true);
    tc_vector.push_back(tc_in);
    if(break_value >= 0)
      ++num_testcases;
    if(num_testcases == curr_batch_size || (break_value < 0 && num_testcases > 0))
    {
      results_vec.resize(tc_vector.size());
      baseline_results.resize(tc_vector.size());

      get_time();
#ifdef USE_PAPI
      assert(PAPI_start_counters(events, NUM_PAPI_COUNTERS) == PAPI_OK);
#endif
#pragma omp parallel for schedule(dynamic,chunk_size)  num_threads(12)
      for(unsigned i=0;i<num_testcases;++i)
      {
        double result = 0;
#ifdef COUNT_EXCEPTIONS
        fexcept_t flagp = 0;
        feclearexcept(FE_ALL_EXCEPT | __FE_DENORM);                 
#endif
        float result_avxf = g_compute_full_prob_float(&(tc_vector[i]), 0);
        //CONVERT_AND_PRINT(result_avxf);
#ifdef COUNT_EXCEPTIONS
        STORE_FP_EXCEPTIONS(flagp, exceptions_array);
        bool fp_exception =  ((flagp & (FE_UNDERFLOW|FE_OVERFLOW|FE_INVALID)) != 0);
#endif
#ifdef CHECK_UNDERFLOW
        if (result_avxf < MIN_ACCEPTED)
#else
          if(false)
#endif
          {
#ifdef COUNT_EXCEPTIONS
            if(fp_exception)
              ++fp_single_exceptions_reexecute;
#endif
            double result_avxd = g_compute_full_prob_double(&(tc_vector[i]), 0);
            result = log10(result_avxd) - log10(ldexp(1.0, 1020.0));
            ++num_double_executions;
          }
          else
          {
#ifdef COUNT_EXCEPTIONS
            if(fp_exception)
              ++fp_single_exceptions_continue;
#endif
            result = (double)(log10f(result_avxf) - log10f(ldexpf(1.f, 120.f)));
          }
        results_vec[i] = result;
      }
#ifdef USE_PAPI
      //assert(PAPI_accum_counters(values, NUM_PAPI_COUNTERS) == PAPI_OK);
      assert(PAPI_stop_counters(values, NUM_PAPI_COUNTERS) == PAPI_OK);
#endif
      total_time +=  get_time();
#ifdef USE_PAPI
      for(unsigned k=0;k<NUM_PAPI_COUNTERS;++k)
        accum_values[k] += values[k];
#endif

#ifdef CHECK_RESULTS
#pragma omp parallel for schedule(dynamic,chunk_size)
      for(unsigned i=0;i<num_testcases;++i)
      {
        testcase& tc = tc_vector[i];
        float result_avxf = compute_full_prob<float>(&tc);
        double result = 0;
        if (result_avxf < MIN_ACCEPTED) {
          double result_avxd = compute_full_prob<double>(&tc);
          result = log10(result_avxd) - log10(ldexp(1.0, 1020.0));
        }
        else
          result = (double)(log10f(result_avxf) - log10f(ldexpf(1.f, 120.f)));
        baseline_results[i] = result;
      }
      baseline_time += get_time();
      for(unsigned i=0;i<num_testcases;++i)
      {
        double baseline_result = baseline_results[i];
        double abs_error = fabs(baseline_result-results_vec[i]);
        double rel_error = (baseline_result != 0) ? fabs(abs_error/baseline_result) : 0;
        if(abs_error > 1e-5 && rel_error > 1e-5)
        {
          cout << "Line "<<total_count+i<< " " << std::scientific << baseline_result << " "<<results_vec[i]<<"\n";
          all_ok = false;
        }
      }
#else
      all_ok = false;
#endif
      for(unsigned i=0;i<num_testcases;++i)
      {
        free(tc_vector[i].rs);
        free(tc_vector[i].hap);
        free(tc_vector[i].q);
        free(tc_vector[i].i);
        free(tc_vector[i].d);
        free(tc_vector[i].c);
      }
      total_count += num_testcases;
      num_testcases = 0;
      tc_vector.clear();
      baseline_results.clear();
      results_vec.clear();
      //curr_batch_size = rand()%BATCH_SIZE + 4;     //min batch size
      curr_batch_size = BATCH_SIZE;
=======
  testcase tc;
  uint64_t vector_compute_time = 0;
  uint64_t baseline_compute_time = 0;
  uint64_t num_double_calls = 0;
  bool all_ok = true;
#ifndef CHECK_VALUES
  all_ok = false;
#endif
  while(1)
  {
    int break_value = use_old_read_testcase ? read_testcase(&tc, fptr) : read_mod_testcase(ifptr,&tc,true);
    if(break_value >= 0)
      tc_vector.push_back(tc);
    if(tc_vector.size() == BATCH_SIZE || (break_value < 0 && tc_vector.size() > 0))
    {
      vector<double> results_vec;
      vector<double> baseline_results_vec;
      results_vec.clear();
      baseline_results_vec.clear();
      results_vec.resize(tc_vector.size());
      baseline_results_vec.resize(tc_vector.size());
      get_time();
#pragma omp parallel for schedule(dynamic,chunk_size)  num_threads(12)
      for(unsigned i=0;i<tc_vector.size();++i)
      {
	testcase& tc = tc_vector[i];
	float result_avxf = g_compute_full_prob_float(&tc, 0);
	double result = 0;
	if (result_avxf < MIN_ACCEPTED) {
	  double result_avxd = g_compute_full_prob_double(&tc, 0);
	  result = log10(result_avxd) - log10(ldexp(1.0, 1020.0));
          ++num_double_calls;
	}
	else
	  result = (double)(log10f(result_avxf) - log10f(ldexpf(1.f, 120.f)));
	results_vec[i] = result;
      }
      vector_compute_time +=  get_time();
#ifdef CHECK_VALUES
#pragma omp parallel for schedule(dynamic,chunk_size)
      for(unsigned i=0;i<tc_vector.size();++i)
      {
	testcase& tc = tc_vector[i];
	double baseline_result = compute_full_prob<double>(&tc);
	baseline_result = log10(baseline_result) - log10(ldexp(1.0, 1020.0));
        baseline_results_vec[i] = baseline_result;
      }
      baseline_compute_time += get_time();
      for(unsigned i=0;i<tc_vector.size();++i)
      {
        double baseline_result = baseline_results_vec[i];
	double abs_error = fabs(baseline_result-results_vec[i]);
	double rel_error = (baseline_result != 0) ? fabs(abs_error/baseline_result) : 0;
	if(abs_error > 1e-5 && rel_error > 1e-5)
        {
	  cout << std::scientific << baseline_result << " "<<results_vec[i]<<"\n";
          all_ok = false;
        }
      }
#endif
      for(unsigned i=0;i<tc_vector.size();++i)
      {
	delete tc_vector[i].rs;
	delete tc_vector[i].hap;
	delete tc_vector[i].q;
	delete tc_vector[i].i;
	delete tc_vector[i].d;
	delete tc_vector[i].c;
      }
      results_vec.clear();
      tc_vector.clear();
>>>>>>> 0c6b63e0
    }
    if(break_value < 0)
      break;
  }
<<<<<<< HEAD

  baseline_results.clear();
  results_vec.clear();
  tc_vector.clear();
  if(all_ok)
    cout << "All outputs acceptable\n";
#ifdef USE_PAPI
  for(unsigned i=0;i<NUM_PAPI_COUNTERS;++i)
    cout << eventnames[i] << " : "<<accum_values[i]<<"\n";
#endif
  cout << "Total  vector time "<< (total_time*1e-9) << " baseline time "<<baseline_time*1e-9<<"\n";
  cout.flush();
  fflush(stdout);
=======
  if(all_ok)
  {
    cout << "All output values within acceptable error\n";
    cout << "Baseline compute time "<<baseline_compute_time*1e-9<<"\n";
  }
  cout << "Num double invocations "<<num_double_calls<<"\n";
  cout << "Vector compute time "<< vector_compute_time*1e-9 << "\n";
>>>>>>> 0c6b63e0
  if(use_old_read_testcase)
    fclose(fptr);
  else
    ifptr.close();
<<<<<<< HEAD
#ifdef COUNT_EXCEPTIONS
  cout << "Exceptions "
    <<"invalid : "<<exceptions_array[FE_INVALID]<< " "
    <<"denormal : "<<exceptions_array[__FE_DENORM]<< " "
    <<"div_by_0 : "<<exceptions_array[FE_DIVBYZERO]<< " "
    <<"overflow : "<<exceptions_array[FE_OVERFLOW]<< " "
    <<"underflow : "<<exceptions_array[FE_UNDERFLOW]<< "\n";
  cout << "Single precision FP exceptions continuations "<<fp_single_exceptions_continue<<" re-executions "<<fp_single_exceptions_reexecute<<"\n";
#endif
  cout << "Num double executions "<<num_double_executions<<"\n";

  //fclose(g_debug_fptr);
=======
>>>>>>> 0c6b63e0
}<|MERGE_RESOLUTION|>--- conflicted
+++ resolved
@@ -129,11 +129,6 @@
 	}
         //for (x = 0; x < tc->haplen; x++)
         //tc->ihap[x] = tc->hap[x];
-<<<<<<< HEAD
-=======
-
->>>>>>> 0c6b63e0
-
         
 	free(q);
 	free(i);
@@ -287,7 +282,6 @@
   return diff_time;
 }
 
-<<<<<<< HEAD
 uint64_t diff_time(struct timespec& prev_time)
 {
   struct timespec curr_time;
@@ -295,58 +289,7 @@
   return (uint64_t)((curr_time.tv_sec-prev_time.tv_sec)*1000000000+(curr_time.tv_nsec-prev_time.tv_nsec));
 }
 
-//#define USE_PAPI
-//#define COUNT_EXCEPTIONS
-//#define CHECK_RESULTS
-#define CHECK_UNDERFLOW 1
-#ifdef USE_PAPI
-#include "papi.h"
-#define NUM_PAPI_COUNTERS 4
-#endif
-
-IF_32 g_converter;
-FILE* g_debug_fptr = 0;
-uint64_t exceptions_array[128];
-void do_compute(char* filename)
-{
-  //g_debug_fptr = fopen("/mnt/app_hdd/scratch/karthikg/dump.log","w");
-  //assert(g_debug_fptr);
-  for(unsigned i=0;i<128;++i)
-    exceptions_array[i] = 0ull;
-  //assert(feenableexcept(FE_DIVBYZERO | FE_INVALID) >= 0);
-#ifdef USE_PAPI
-  PAPI_num_counters();
-  //int events[NUM_PAPI_COUNTERS] = { PAPI_TOT_INS, PAPI_TOT_CYC, PAPI_L1_DCM, PAPI_L1_ICM, PAPI_L3_TCM, PAPI_TLB_DM, PAPI_TLB_IM };
-  //char* eventnames[NUM_PAPI_COUNTERS]=  { "instructions", "cycles", "l1d_misses", "l1i_misses", "l3_misses", "dtlb_misses", "itlb_misses" };
-  //long long values[NUM_PAPI_COUNTERS] = { 0, 0, 0, 0, 0, 0, 0 };
-  //long long accum_values[NUM_PAPI_COUNTERS] = { 0, 0, 0, 0, 0, 0, 0 };
-  //int events[NUM_PAPI_COUNTERS] = { PAPI_TOT_INS, PAPI_TOT_CYC, PAPI_L1_ICM };
-  //char* eventnames[NUM_PAPI_COUNTERS]=  { "instructions", "cycles", "l1i_misses"};
-  //assert(PAPI_event_name_to_code("PERF_COUNT_HW_STALLED_CYCLES_FRONTEND",&(events[2])) == PAPI_OK);
-  int events[NUM_PAPI_COUNTERS] = { 0, 0, 0, 0 };
-    //assert(PAPI_event_name_to_code("ICACHE:IFETCH_STALL",&(events[2])) == PAPI_OK);
-  //assert(PAPI_event_name_to_code("MACHINE_CLEARS:e",&(events[3])) == PAPI_OK);
-  char* eventnames[NUM_PAPI_COUNTERS]=  { "instructions", "cycles", "fp_assists", "idq_ms_cycles" };
-  assert(PAPI_event_name_to_code("ix86arch::INSTRUCTION_RETIRED",&(events[0])) == PAPI_OK);
-  assert(PAPI_event_name_to_code("UNHALTED_REFERENCE_CYCLES",&(events[1])) == PAPI_OK);
-  assert(PAPI_event_name_to_code("FP_ASSIST:ANY",   &(events[2])) == PAPI_OK);
-  assert(PAPI_event_name_to_code("IDQ:MS_UOPS_CYCLES",   &(events[3])) == PAPI_OK);
-  long long values[NUM_PAPI_COUNTERS] = { 0, 0, 0, 0 };
-  long long accum_values[NUM_PAPI_COUNTERS] = { 0, 0, 0, 0 };
-
-#endif
-#define BATCH_SIZE 10000
-  bool use_old_read_testcase = true;
-  unsigned chunk_size = 100;
-  std::ifstream ifptr;
-  FILE* fptr = 0;
-  if(use_old_read_testcase)
-  {
-    fptr = fopen(filename,"r");
-    if(fptr == 0)
-      cerr << "Could not open file "<<filename<<"\n";
-=======
-//#define CHECK_VALUES 1
+#define CHECK_VALUES 1
 #define BATCH_SIZE  10000
 #define RUN_HYBRID
 void do_compute(char* filename, bool use_old_read_testcase, unsigned chunk_size)
@@ -356,7 +299,6 @@
   if(use_old_read_testcase)
   {
     fptr = fopen(filename,"r");
->>>>>>> 0c6b63e0
     assert(fptr);
   }
   else
@@ -366,136 +308,6 @@
   }
   vector<testcase> tc_vector;
   tc_vector.clear();
-<<<<<<< HEAD
-  vector<double> results_vec;
-  results_vec.clear();
-  vector<double> baseline_results;
-  baseline_results.clear();
-
-  bool all_ok = true;
-  uint64_t total_time = 0;
-  uint64_t baseline_time = 0;
-  unsigned total_count = 0;
-  unsigned num_testcases = 0;
-  //unsigned curr_batch_size = rand()%BATCH_SIZE + 4;     //min batch size
-  unsigned curr_batch_size = BATCH_SIZE;
-
-  testcase tc_in;
-  int break_value = 0;
-  uint64_t fp_single_exceptions_reexecute = 0;
-  uint64_t fp_single_exceptions_continue = 0;
-  uint64_t num_double_executions = 0;
-  while(1)
-  {
-    break_value = use_old_read_testcase ? read_testcase(&tc_in, fptr) : 
-      read_mod_testcase(ifptr, &tc_in, true);
-    tc_vector.push_back(tc_in);
-    if(break_value >= 0)
-      ++num_testcases;
-    if(num_testcases == curr_batch_size || (break_value < 0 && num_testcases > 0))
-    {
-      results_vec.resize(tc_vector.size());
-      baseline_results.resize(tc_vector.size());
-
-      get_time();
-#ifdef USE_PAPI
-      assert(PAPI_start_counters(events, NUM_PAPI_COUNTERS) == PAPI_OK);
-#endif
-#pragma omp parallel for schedule(dynamic,chunk_size)  num_threads(12)
-      for(unsigned i=0;i<num_testcases;++i)
-      {
-        double result = 0;
-#ifdef COUNT_EXCEPTIONS
-        fexcept_t flagp = 0;
-        feclearexcept(FE_ALL_EXCEPT | __FE_DENORM);                 
-#endif
-        float result_avxf = g_compute_full_prob_float(&(tc_vector[i]), 0);
-        //CONVERT_AND_PRINT(result_avxf);
-#ifdef COUNT_EXCEPTIONS
-        STORE_FP_EXCEPTIONS(flagp, exceptions_array);
-        bool fp_exception =  ((flagp & (FE_UNDERFLOW|FE_OVERFLOW|FE_INVALID)) != 0);
-#endif
-#ifdef CHECK_UNDERFLOW
-        if (result_avxf < MIN_ACCEPTED)
-#else
-          if(false)
-#endif
-          {
-#ifdef COUNT_EXCEPTIONS
-            if(fp_exception)
-              ++fp_single_exceptions_reexecute;
-#endif
-            double result_avxd = g_compute_full_prob_double(&(tc_vector[i]), 0);
-            result = log10(result_avxd) - log10(ldexp(1.0, 1020.0));
-            ++num_double_executions;
-          }
-          else
-          {
-#ifdef COUNT_EXCEPTIONS
-            if(fp_exception)
-              ++fp_single_exceptions_continue;
-#endif
-            result = (double)(log10f(result_avxf) - log10f(ldexpf(1.f, 120.f)));
-          }
-        results_vec[i] = result;
-      }
-#ifdef USE_PAPI
-      //assert(PAPI_accum_counters(values, NUM_PAPI_COUNTERS) == PAPI_OK);
-      assert(PAPI_stop_counters(values, NUM_PAPI_COUNTERS) == PAPI_OK);
-#endif
-      total_time +=  get_time();
-#ifdef USE_PAPI
-      for(unsigned k=0;k<NUM_PAPI_COUNTERS;++k)
-        accum_values[k] += values[k];
-#endif
-
-#ifdef CHECK_RESULTS
-#pragma omp parallel for schedule(dynamic,chunk_size)
-      for(unsigned i=0;i<num_testcases;++i)
-      {
-        testcase& tc = tc_vector[i];
-        float result_avxf = compute_full_prob<float>(&tc);
-        double result = 0;
-        if (result_avxf < MIN_ACCEPTED) {
-          double result_avxd = compute_full_prob<double>(&tc);
-          result = log10(result_avxd) - log10(ldexp(1.0, 1020.0));
-        }
-        else
-          result = (double)(log10f(result_avxf) - log10f(ldexpf(1.f, 120.f)));
-        baseline_results[i] = result;
-      }
-      baseline_time += get_time();
-      for(unsigned i=0;i<num_testcases;++i)
-      {
-        double baseline_result = baseline_results[i];
-        double abs_error = fabs(baseline_result-results_vec[i]);
-        double rel_error = (baseline_result != 0) ? fabs(abs_error/baseline_result) : 0;
-        if(abs_error > 1e-5 && rel_error > 1e-5)
-        {
-          cout << "Line "<<total_count+i<< " " << std::scientific << baseline_result << " "<<results_vec[i]<<"\n";
-          all_ok = false;
-        }
-      }
-#else
-      all_ok = false;
-#endif
-      for(unsigned i=0;i<num_testcases;++i)
-      {
-        free(tc_vector[i].rs);
-        free(tc_vector[i].hap);
-        free(tc_vector[i].q);
-        free(tc_vector[i].i);
-        free(tc_vector[i].d);
-        free(tc_vector[i].c);
-      }
-      total_count += num_testcases;
-      num_testcases = 0;
-      tc_vector.clear();
-      baseline_results.clear();
-      results_vec.clear();
-      //curr_batch_size = rand()%BATCH_SIZE + 4;     //min batch size
-      curr_batch_size = BATCH_SIZE;
-=======
   testcase tc;
   uint64_t vector_compute_time = 0;
   uint64_t baseline_compute_time = 0;
@@ -567,26 +379,10 @@
       }
       results_vec.clear();
       tc_vector.clear();
->>>>>>> 0c6b63e0
     }
     if(break_value < 0)
       break;
   }
-<<<<<<< HEAD
-
-  baseline_results.clear();
-  results_vec.clear();
-  tc_vector.clear();
-  if(all_ok)
-    cout << "All outputs acceptable\n";
-#ifdef USE_PAPI
-  for(unsigned i=0;i<NUM_PAPI_COUNTERS;++i)
-    cout << eventnames[i] << " : "<<accum_values[i]<<"\n";
-#endif
-  cout << "Total  vector time "<< (total_time*1e-9) << " baseline time "<<baseline_time*1e-9<<"\n";
-  cout.flush();
-  fflush(stdout);
-=======
   if(all_ok)
   {
     cout << "All output values within acceptable error\n";
@@ -594,24 +390,8 @@
   }
   cout << "Num double invocations "<<num_double_calls<<"\n";
   cout << "Vector compute time "<< vector_compute_time*1e-9 << "\n";
->>>>>>> 0c6b63e0
   if(use_old_read_testcase)
     fclose(fptr);
   else
     ifptr.close();
-<<<<<<< HEAD
-#ifdef COUNT_EXCEPTIONS
-  cout << "Exceptions "
-    <<"invalid : "<<exceptions_array[FE_INVALID]<< " "
-    <<"denormal : "<<exceptions_array[__FE_DENORM]<< " "
-    <<"div_by_0 : "<<exceptions_array[FE_DIVBYZERO]<< " "
-    <<"overflow : "<<exceptions_array[FE_OVERFLOW]<< " "
-    <<"underflow : "<<exceptions_array[FE_UNDERFLOW]<< "\n";
-  cout << "Single precision FP exceptions continuations "<<fp_single_exceptions_continue<<" re-executions "<<fp_single_exceptions_reexecute<<"\n";
-#endif
-  cout << "Num double executions "<<num_double_executions<<"\n";
-
-  //fclose(g_debug_fptr);
-=======
->>>>>>> 0c6b63e0
 }