package org.broadinstitute.sting.gatk.walkers.genotyper;

import org.broadinstitute.sting.WalkerTest;
import org.broadinstitute.sting.gatk.GenomeAnalysisEngine;
import org.broadinstitute.sting.utils.exceptions.UserException;
import org.testng.annotations.Test;

import java.util.Arrays;
import java.util.HashMap;
import java.util.Map;

// ********************************************************************************** //
// Note that this class also serves as an integration test for the VariantAnnotator!  //
// ********************************************************************************** //

public class UnifiedGenotyperIntegrationTest extends WalkerTest {

    private final static String baseCommand = "-T UnifiedGenotyper -R " + b36KGReference + " -NO_HEADER -glm BOTH --dbsnp " + b36dbSNP129;
    private final static String baseCommandIndels = "-T UnifiedGenotyper -R " + b36KGReference + " -NO_HEADER -glm INDEL -mbq 20 --dbsnp " + b36dbSNP129;
    private final static String baseCommandIndelsb37 = "-T UnifiedGenotyper -R " + b37KGReference + " -NO_HEADER -glm INDEL -mbq 20 --dbsnp " + b37dbSNP132;

    // --------------------------------------------------------------------------------------------------------------
    //
    // testing normal calling
    //
    // --------------------------------------------------------------------------------------------------------------
    @Test
    public void testMultiSamplePilot1() {
        WalkerTest.WalkerTestSpec spec = new WalkerTest.WalkerTestSpec(
                baseCommand + " -I " + validationDataLocation + "low_coverage_CEU.chr1.10k-11k.bam -o %s -L 1:10,022,000-10,025,000", 1,
<<<<<<< HEAD
                Arrays.asList("c93def488de12fb3b8199e001b7a24a8"));
=======
                Arrays.asList("364a6112e6034571a896d4c68b6ff02a"));
>>>>>>> b5de1820
        executeTest("test MultiSample Pilot1", spec);
    }

    @Test
    public void testWithAllelesPassedIn1() {
        WalkerTest.WalkerTestSpec spec1 = new WalkerTest.WalkerTestSpec(
                baseCommand + " --genotyping_mode GENOTYPE_GIVEN_ALLELES -alleles " + validationDataLocation + "allelesForUG.vcf -I " + validationDataLocation + "pilot2_daughters.chr20.10k-11k.bam -o %s -L 20:10,000,000-10,025,000", 1,
<<<<<<< HEAD
                Arrays.asList("cef4bd72cbbe72f28e9c72e2818b4708"));
=======
                Arrays.asList("6cce55734ecd1a56c33f0ecba67d1258"));
>>>>>>> b5de1820
        executeTest("test MultiSample Pilot2 with alleles passed in", spec1);
    }

    @Test
    public void testWithAllelesPassedIn2() {
        WalkerTest.WalkerTestSpec spec2 = new WalkerTest.WalkerTestSpec(
                baseCommand + " --output_mode EMIT_ALL_SITES --genotyping_mode GENOTYPE_GIVEN_ALLELES -alleles " + validationDataLocation + "allelesForUG.vcf -I " + validationDataLocation + "pilot2_daughters.chr20.10k-11k.bam -o %s -L 20:10,000,000-10,025,000", 1,
<<<<<<< HEAD
                Arrays.asList("9834f0cef1cd6ba4943a5aaee1ee8be8"));
=======
                Arrays.asList("b2a00130a4b6f9a3c31288a236f5d159"));
>>>>>>> b5de1820
        executeTest("test MultiSample Pilot2 with alleles passed in and emitting all sites", spec2);
    }

    @Test
    public void testSingleSamplePilot2() {
        WalkerTest.WalkerTestSpec spec = new WalkerTest.WalkerTestSpec(
                baseCommand + " -I " + validationDataLocation + "NA12878.1kg.p2.chr1_10mb_11_mb.SLX.bam -o %s -L 1:10,000,000-10,100,000", 1,
                Arrays.asList("3ccce5d909f8f128e496f6841836e5f7"));
        executeTest("test SingleSample Pilot2", spec);
    }

    // --------------------------------------------------------------------------------------------------------------
    //
    // testing compressed output
    //
    // --------------------------------------------------------------------------------------------------------------

    private final static String COMPRESSED_OUTPUT_MD5 = "890143b366050e78d6c6ba6b2c6b6864";

    @Test
    public void testCompressedOutput() {
        WalkerTest.WalkerTestSpec spec = new WalkerTest.WalkerTestSpec(
                baseCommand + " -I " + validationDataLocation + "NA12878.1kg.p2.chr1_10mb_11_mb.SLX.bam -o %s -L 1:10,000,000-10,100,000", 1,
                Arrays.asList("gz"), Arrays.asList(COMPRESSED_OUTPUT_MD5));
        executeTest("test compressed output", spec);
    }

    // --------------------------------------------------------------------------------------------------------------
    //
    // testing parallelization
    //
    // --------------------------------------------------------------------------------------------------------------

    @Test
    public void testParallelization() {

        // Note that we need to turn off any randomization for this to work, so no downsampling and no annotations

        String md5 = "95614280c565ad90f8c000376fef822c";

        WalkerTest.WalkerTestSpec spec1 = new WalkerTest.WalkerTestSpec(
                baseCommand + " -dt NONE -G none -I " + validationDataLocation + "NA12878.1kg.p2.chr1_10mb_11_mb.SLX.bam -o %s -L 1:10,000,000-10,075,000", 1,
                Arrays.asList(md5));
        executeTest("test parallelization (single thread)", spec1);

        GenomeAnalysisEngine.resetRandomGenerator();

        WalkerTest.WalkerTestSpec spec2 = new WalkerTest.WalkerTestSpec(
                baseCommand + " -dt NONE -G none -I " + validationDataLocation + "NA12878.1kg.p2.chr1_10mb_11_mb.SLX.bam -o %s -L 1:10,000,000-10,075,000 -nt 2", 1,
                Arrays.asList(md5));
        executeTest("test parallelization (2 threads)", spec2);

        GenomeAnalysisEngine.resetRandomGenerator();

        WalkerTest.WalkerTestSpec spec3 = new WalkerTest.WalkerTestSpec(
                baseCommand + " -dt NONE -G none -I " + validationDataLocation + "NA12878.1kg.p2.chr1_10mb_11_mb.SLX.bam -o %s -L 1:10,000,000-10,075,000 -nt 4", 1,
                Arrays.asList(md5));
        executeTest("test parallelization (4 threads)", spec3);
    }

    // --------------------------------------------------------------------------------------------------------------
    //
    // testing parameters
    //
    // --------------------------------------------------------------------------------------------------------------

    @Test
    public void testCallingParameters() {
        HashMap<String, String> e = new HashMap<String, String>();
        e.put( "--min_base_quality_score 26", "7acb1a5aee5fdadb0cc0ea07a212efc6" );
        e.put( "--computeSLOD", "e9d23a08472e4e27b4f25e844f5bad57" );

        for ( Map.Entry<String, String> entry : e.entrySet() ) {
            WalkerTest.WalkerTestSpec spec = new WalkerTest.WalkerTestSpec(
                    baseCommand + " -I " + validationDataLocation + "NA12878.1kg.p2.chr1_10mb_11_mb.SLX.bam -o %s -L 1:10,000,000-10,010,000 " + entry.getKey(), 1,
                    Arrays.asList(entry.getValue()));
            executeTest(String.format("test calling parameter[%s]", entry.getKey()), spec);
        }
    }

    @Test
    public void testOutputParameter() {
        HashMap<String, String> e = new HashMap<String, String>();
        e.put( "-sites_only", "44f3b5b40e6ad44486cddfdb7e0bfcd8" );
        e.put( "--output_mode EMIT_ALL_CONFIDENT_SITES", "94e53320f14c5ff29d62f68d36b46fcd" );
        e.put( "--output_mode EMIT_ALL_SITES", "73ad1cc41786b12c5f0e6f3e9ec2b728" );

        for ( Map.Entry<String, String> entry : e.entrySet() ) {
            WalkerTest.WalkerTestSpec spec = new WalkerTest.WalkerTestSpec(
                    baseCommand + " -I " + validationDataLocation + "NA12878.1kg.p2.chr1_10mb_11_mb.SLX.bam -o %s -L 1:10,000,000-10,010,000 " + entry.getKey(), 1,
                    Arrays.asList(entry.getValue()));
            executeTest(String.format("testParameter[%s]", entry.getKey()), spec);
        }
    }

    @Test
    public void testConfidence() {
        WalkerTest.WalkerTestSpec spec1 = new WalkerTest.WalkerTestSpec(
                baseCommand + " -I " + validationDataLocation + "NA12878.1kg.p2.chr1_10mb_11_mb.SLX.bam -o %s -L 1:10,000,000-10,010,000 -stand_call_conf 10 ", 1,
                Arrays.asList("902327e8a45fe585c8dfd1a7c4fcf60f"));
        executeTest("test confidence 1", spec1);

        WalkerTest.WalkerTestSpec spec2 = new WalkerTest.WalkerTestSpec(
                baseCommand + " -I " + validationDataLocation + "NA12878.1kg.p2.chr1_10mb_11_mb.SLX.bam -o %s -L 1:10,000,000-10,010,000 -stand_emit_conf 10 ", 1,
                Arrays.asList("9ef66764a0ecfe89c3e4e1a93a69e349"));
        executeTest("test confidence 2", spec2);
    }

    // --------------------------------------------------------------------------------------------------------------
    //
    // testing heterozygosity
    //
    // --------------------------------------------------------------------------------------------------------------
    @Test
    public void testHeterozyosity() {
        HashMap<Double, String> e = new HashMap<Double, String>();
        e.put( 0.01, "46243ecc2b9dc716f48ea280c9bb7e72" );
        e.put( 1.0 / 1850, "6b2a59dbc76984db6d4d6d6b5ee5d62c" );

        for ( Map.Entry<Double, String> entry : e.entrySet() ) {
            WalkerTest.WalkerTestSpec spec = new WalkerTest.WalkerTestSpec(
                    baseCommand + " -I " + validationDataLocation + "NA12878.1kg.p2.chr1_10mb_11_mb.SLX.bam -o %s -L 1:10,000,000-10,100,000 --heterozygosity " + entry.getKey(), 1,
                    Arrays.asList(entry.getValue()));
            executeTest(String.format("test heterozyosity[%s]", entry.getKey()), spec);
        }
    }


    // --------------------------------------------------------------------------------------------------------------
    //
    // testing calls with SLX, 454, and SOLID data
    //
    // --------------------------------------------------------------------------------------------------------------
    @Test
    public void testMultiTechnologies() {
        WalkerTest.WalkerTestSpec spec = new WalkerTest.WalkerTestSpec(
                baseCommand +
                        " -I " + validationDataLocation + "NA12878.1kg.p2.chr1_10mb_11_mb.allTechs.bam" +
                        " -o %s" +
                        " -L 1:10,000,000-10,100,000",
                1,
                Arrays.asList("f0fbe472f155baf594b1eeb58166edef"));

        executeTest(String.format("test multiple technologies"), spec);
    }

    // --------------------------------------------------------------------------------------------------------------
    //
    // testing calls with BAQ
    //
    // --------------------------------------------------------------------------------------------------------------
    @Test
    public void testCallingWithBAQ() {
        WalkerTest.WalkerTestSpec spec = new WalkerTest.WalkerTestSpec(
                baseCommand +
                        " -I " + validationDataLocation + "NA12878.1kg.p2.chr1_10mb_11_mb.allTechs.bam" +
                        " -o %s" +
                        " -L 1:10,000,000-10,100,000" +
                        " -baq CALCULATE_AS_NECESSARY",
                1,
                Arrays.asList("8c87c749a7bb5a76ed8504d4ec254272"));

        executeTest(String.format("test calling with BAQ"), spec);
    }

    // --------------------------------------------------------------------------------------------------------------
    //
    // testing indel caller
    //
    // --------------------------------------------------------------------------------------------------------------
    // Basic indel testing with SLX data
    @Test
    public void testSimpleIndels() {
        WalkerTest.WalkerTestSpec spec = new WalkerTest.WalkerTestSpec(
                baseCommandIndels +
                        " -I " + validationDataLocation + "NA12878.1kg.p2.chr1_10mb_11_mb.SLX.bam" +
                        " -o %s" +
                        " -L 1:10,000,000-10,500,000",
                1,
                Arrays.asList("a64d2e65b5927260e4ce0d948760cc5c"));

        executeTest(String.format("test indel caller in SLX"), spec);
    }

    // Basic indel testing with SLX data
    @Test
    public void testIndelsWithLowMinAlleleCnt() {
        WalkerTest.WalkerTestSpec spec = new WalkerTest.WalkerTestSpec(
                baseCommandIndels +
                        " -I " + validationDataLocation + "NA12878.1kg.p2.chr1_10mb_11_mb.SLX.bam" +
                        " -o %s" +
                        " -minIndelCnt 1" +
                        " -L 1:10,000,000-10,100,000",
                1,
                Arrays.asList("2ad52c2e75b3ffbfd8f03237c444e8e6"));

        executeTest(String.format("test indel caller in SLX with low min allele count"), spec);
    }

    @Test
    public void testMultiTechnologyIndels() {
         WalkerTest.WalkerTestSpec spec = new WalkerTest.WalkerTestSpec(
                 baseCommandIndels +
                         " -I " + validationDataLocation + "NA12878.1kg.p2.chr1_10mb_11_mb.allTechs.bam" +
                         " -o %s" +
                         " -L 1:10,000,000-10,500,000",
                 1,
                 Arrays.asList("69107157632714150fc068d412e31939"));

         executeTest(String.format("test indel calling, multiple technologies"), spec);
     }

    @Test
    public void testWithIndelAllelesPassedIn1() {
        WalkerTest.WalkerTestSpec spec1 = new WalkerTest.WalkerTestSpec(
                baseCommandIndels + " --genotyping_mode GENOTYPE_GIVEN_ALLELES -alleles " + validationDataLocation + "indelAllelesForUG.vcf -I " + validationDataLocation +
                        "pilot2_daughters.chr20.10k-11k.bam -o %s -L 20:10,000,000-10,100,000", 1,
<<<<<<< HEAD
                Arrays.asList("81a1035e59cd883e413e62d34265c1a2"));
=======
                Arrays.asList("84f065e115004e4c9d9d62f1bf6b4f44"));
>>>>>>> b5de1820
        executeTest("test MultiSample Pilot2 indels with alleles passed in", spec1);
    }

    @Test
    public void testWithIndelAllelesPassedIn2() {
        WalkerTest.WalkerTestSpec spec2 = new WalkerTest.WalkerTestSpec(
                baseCommandIndels + " --output_mode EMIT_ALL_SITES --genotyping_mode GENOTYPE_GIVEN_ALLELES -alleles "
                        + validationDataLocation + "indelAllelesForUG.vcf -I " + validationDataLocation +
                        "pilot2_daughters.chr20.10k-11k.bam -o %s -L 20:10,000,000-10,100,000", 1,
<<<<<<< HEAD
                Arrays.asList("102b7d915f21dff0a9b6ea64c4c7d409"));
=======
                Arrays.asList("7ea8372e4074f90ec942f964e1863351"));
>>>>>>> b5de1820
        executeTest("test MultiSample Pilot2 indels with alleles passed in and emitting all sites", spec2);
    }

    @Test
    public void testWithIndelAllelesPassedIn3() {

        WalkerTest.WalkerTestSpec spec3 = new WalkerTest.WalkerTestSpec(
                baseCommandIndels + " --genotyping_mode GENOTYPE_GIVEN_ALLELES -alleles " + validationDataLocation + "ALL.wgs.union_v2.20101123.indels.sites.vcf -I " + validationDataLocation +
                        "pilot2_daughters.chr20.10k-11k.bam -o %s -L 20:10,000,000-10,080,000", 1,
<<<<<<< HEAD
                Arrays.asList("5900344f97bbac35d147a0a7c2bf1d0c"));
=======
                Arrays.asList("94afa8c011b47af7323c821bf19106b4"));
>>>>>>> b5de1820
        executeTest("test MultiSample Pilot2 indels with complicated records", spec3);
    }

    @Test
    public void testWithIndelAllelesPassedIn4() {
        WalkerTest.WalkerTestSpec spec4 = new WalkerTest.WalkerTestSpec(
                baseCommandIndelsb37 + " --genotyping_mode GENOTYPE_GIVEN_ALLELES -alleles " + validationDataLocation + "ALL.wgs.union_v2_chr20_100_110K.20101123.indels.sites.vcf -I " + validationDataLocation +
                        "phase1_GBR_realigned.chr20.100K-110K.bam -o %s -L 20:100,000-110,000", 1,
<<<<<<< HEAD
                Arrays.asList("45e7bf21cd6358921626404e7ae76c69"));
=======
                Arrays.asList("1e02f57fafaa41db71c531eb25e148e1"));
>>>>>>> b5de1820
        executeTest("test MultiSample 1000G Phase1 indels with complicated records emitting all sites", spec4);
    }

    @Test
    public void testSnpEffAnnotationRequestedWithoutRodBinding() {
        WalkerTest.WalkerTestSpec spec = new WalkerTest.WalkerTestSpec(
                baseCommand + " -I " + validationDataLocation + "low_coverage_CEU.chr1.10k-11k.bam -o %s -L 1:10,022,000-10,025,000 " +
                "-A SnpEff",
                1,
                UserException.class);
        executeTest("testSnpEffAnnotationRequestedWithoutRodBinding", spec);
    }
}<|MERGE_RESOLUTION|>--- conflicted
+++ resolved
@@ -7,6 +7,7 @@
 
 import java.util.Arrays;
 import java.util.HashMap;
+import java.util.List;
 import java.util.Map;
 
 // ********************************************************************************** //
@@ -28,11 +29,7 @@
     public void testMultiSamplePilot1() {
         WalkerTest.WalkerTestSpec spec = new WalkerTest.WalkerTestSpec(
                 baseCommand + " -I " + validationDataLocation + "low_coverage_CEU.chr1.10k-11k.bam -o %s -L 1:10,022,000-10,025,000", 1,
-<<<<<<< HEAD
                 Arrays.asList("c93def488de12fb3b8199e001b7a24a8"));
-=======
-                Arrays.asList("364a6112e6034571a896d4c68b6ff02a"));
->>>>>>> b5de1820
         executeTest("test MultiSample Pilot1", spec);
     }
 
@@ -40,11 +37,7 @@
     public void testWithAllelesPassedIn1() {
         WalkerTest.WalkerTestSpec spec1 = new WalkerTest.WalkerTestSpec(
                 baseCommand + " --genotyping_mode GENOTYPE_GIVEN_ALLELES -alleles " + validationDataLocation + "allelesForUG.vcf -I " + validationDataLocation + "pilot2_daughters.chr20.10k-11k.bam -o %s -L 20:10,000,000-10,025,000", 1,
-<<<<<<< HEAD
                 Arrays.asList("cef4bd72cbbe72f28e9c72e2818b4708"));
-=======
-                Arrays.asList("6cce55734ecd1a56c33f0ecba67d1258"));
->>>>>>> b5de1820
         executeTest("test MultiSample Pilot2 with alleles passed in", spec1);
     }
 
@@ -52,11 +45,7 @@
     public void testWithAllelesPassedIn2() {
         WalkerTest.WalkerTestSpec spec2 = new WalkerTest.WalkerTestSpec(
                 baseCommand + " --output_mode EMIT_ALL_SITES --genotyping_mode GENOTYPE_GIVEN_ALLELES -alleles " + validationDataLocation + "allelesForUG.vcf -I " + validationDataLocation + "pilot2_daughters.chr20.10k-11k.bam -o %s -L 20:10,000,000-10,025,000", 1,
-<<<<<<< HEAD
                 Arrays.asList("9834f0cef1cd6ba4943a5aaee1ee8be8"));
-=======
-                Arrays.asList("b2a00130a4b6f9a3c31288a236f5d159"));
->>>>>>> b5de1820
         executeTest("test MultiSample Pilot2 with alleles passed in and emitting all sites", spec2);
     }
 
@@ -64,7 +53,7 @@
     public void testSingleSamplePilot2() {
         WalkerTest.WalkerTestSpec spec = new WalkerTest.WalkerTestSpec(
                 baseCommand + " -I " + validationDataLocation + "NA12878.1kg.p2.chr1_10mb_11_mb.SLX.bam -o %s -L 1:10,000,000-10,100,000", 1,
-                Arrays.asList("3ccce5d909f8f128e496f6841836e5f7"));
+                Arrays.asList("6762b72ae60155ad71738d7c76b80e4b"));
         executeTest("test SingleSample Pilot2", spec);
     }
 
@@ -74,7 +63,7 @@
     //
     // --------------------------------------------------------------------------------------------------------------
 
-    private final static String COMPRESSED_OUTPUT_MD5 = "890143b366050e78d6c6ba6b2c6b6864";
+    private final static String COMPRESSED_OUTPUT_MD5 = "bc71dba7bbdb23e7d5cc60461fdd897b";
 
     @Test
     public void testCompressedOutput() {
@@ -95,7 +84,7 @@
 
         // Note that we need to turn off any randomization for this to work, so no downsampling and no annotations
 
-        String md5 = "95614280c565ad90f8c000376fef822c";
+        String md5 = "b9504e446b9313559c3ed97add7e8dc1";
 
         WalkerTest.WalkerTestSpec spec1 = new WalkerTest.WalkerTestSpec(
                 baseCommand + " -dt NONE -G none -I " + validationDataLocation + "NA12878.1kg.p2.chr1_10mb_11_mb.SLX.bam -o %s -L 1:10,000,000-10,075,000", 1,
@@ -126,8 +115,8 @@
     @Test
     public void testCallingParameters() {
         HashMap<String, String> e = new HashMap<String, String>();
-        e.put( "--min_base_quality_score 26", "7acb1a5aee5fdadb0cc0ea07a212efc6" );
-        e.put( "--computeSLOD", "e9d23a08472e4e27b4f25e844f5bad57" );
+        e.put( "--min_base_quality_score 26", "bb3f294eab3e2cf52c70e63b23aac5ee" );
+        e.put( "--computeSLOD", "eb34979efaadba1e34bd82bcacf5c722" );
 
         for ( Map.Entry<String, String> entry : e.entrySet() ) {
             WalkerTest.WalkerTestSpec spec = new WalkerTest.WalkerTestSpec(
@@ -140,9 +129,9 @@
     @Test
     public void testOutputParameter() {
         HashMap<String, String> e = new HashMap<String, String>();
-        e.put( "-sites_only", "44f3b5b40e6ad44486cddfdb7e0bfcd8" );
-        e.put( "--output_mode EMIT_ALL_CONFIDENT_SITES", "94e53320f14c5ff29d62f68d36b46fcd" );
-        e.put( "--output_mode EMIT_ALL_SITES", "73ad1cc41786b12c5f0e6f3e9ec2b728" );
+        e.put( "-sites_only", "d40114aa201aa33ff5f174f15b6b73af" );
+        e.put( "--output_mode EMIT_ALL_CONFIDENT_SITES", "3c681b053fd2280f3c42041d24243752" );
+        e.put( "--output_mode EMIT_ALL_SITES", "eafa6d71c5ecd64dfee5d7a3f60e392e" );
 
         for ( Map.Entry<String, String> entry : e.entrySet() ) {
             WalkerTest.WalkerTestSpec spec = new WalkerTest.WalkerTestSpec(
@@ -156,12 +145,12 @@
     public void testConfidence() {
         WalkerTest.WalkerTestSpec spec1 = new WalkerTest.WalkerTestSpec(
                 baseCommand + " -I " + validationDataLocation + "NA12878.1kg.p2.chr1_10mb_11_mb.SLX.bam -o %s -L 1:10,000,000-10,010,000 -stand_call_conf 10 ", 1,
-                Arrays.asList("902327e8a45fe585c8dfd1a7c4fcf60f"));
+                Arrays.asList("c71ca370947739cb7d87b59452be7a07"));
         executeTest("test confidence 1", spec1);
 
         WalkerTest.WalkerTestSpec spec2 = new WalkerTest.WalkerTestSpec(
                 baseCommand + " -I " + validationDataLocation + "NA12878.1kg.p2.chr1_10mb_11_mb.SLX.bam -o %s -L 1:10,000,000-10,010,000 -stand_emit_conf 10 ", 1,
-                Arrays.asList("9ef66764a0ecfe89c3e4e1a93a69e349"));
+                Arrays.asList("1c0a599d475cc7d5e745df6e9b6c0d29"));
         executeTest("test confidence 2", spec2);
     }
 
@@ -173,8 +162,8 @@
     @Test
     public void testHeterozyosity() {
         HashMap<Double, String> e = new HashMap<Double, String>();
-        e.put( 0.01, "46243ecc2b9dc716f48ea280c9bb7e72" );
-        e.put( 1.0 / 1850, "6b2a59dbc76984db6d4d6d6b5ee5d62c" );
+        e.put( 0.01, "f84da90c310367bd51f2ab6e346fa3d8" );
+        e.put( 1.0 / 1850, "5791e7fef40d4412b6d8f84e0a809c6c" );
 
         for ( Map.Entry<Double, String> entry : e.entrySet() ) {
             WalkerTest.WalkerTestSpec spec = new WalkerTest.WalkerTestSpec(
@@ -198,7 +187,7 @@
                         " -o %s" +
                         " -L 1:10,000,000-10,100,000",
                 1,
-                Arrays.asList("f0fbe472f155baf594b1eeb58166edef"));
+                Arrays.asList("9cc9538ac83770e12bd0830d285bfbd0"));
 
         executeTest(String.format("test multiple technologies"), spec);
     }
@@ -217,7 +206,7 @@
                         " -L 1:10,000,000-10,100,000" +
                         " -baq CALCULATE_AS_NECESSARY",
                 1,
-                Arrays.asList("8c87c749a7bb5a76ed8504d4ec254272"));
+                Arrays.asList("eaf8043edb46dfbe9f97ae03baa797ed"));
 
         executeTest(String.format("test calling with BAQ"), spec);
     }
@@ -236,7 +225,7 @@
                         " -o %s" +
                         " -L 1:10,000,000-10,500,000",
                 1,
-                Arrays.asList("a64d2e65b5927260e4ce0d948760cc5c"));
+                Arrays.asList("eeba568272f9b42d5450da75c7cc6d2d"));
 
         executeTest(String.format("test indel caller in SLX"), spec);
     }
@@ -251,7 +240,7 @@
                         " -minIndelCnt 1" +
                         " -L 1:10,000,000-10,100,000",
                 1,
-                Arrays.asList("2ad52c2e75b3ffbfd8f03237c444e8e6"));
+                Arrays.asList("5fe98ee853586dc9db58f0bc97daea63"));
 
         executeTest(String.format("test indel caller in SLX with low min allele count"), spec);
     }
@@ -264,7 +253,7 @@
                          " -o %s" +
                          " -L 1:10,000,000-10,500,000",
                  1,
-                 Arrays.asList("69107157632714150fc068d412e31939"));
+                 Arrays.asList("19ff9bd3139480bdf79dcbf117cf2b24"));
 
          executeTest(String.format("test indel calling, multiple technologies"), spec);
      }
@@ -274,11 +263,7 @@
         WalkerTest.WalkerTestSpec spec1 = new WalkerTest.WalkerTestSpec(
                 baseCommandIndels + " --genotyping_mode GENOTYPE_GIVEN_ALLELES -alleles " + validationDataLocation + "indelAllelesForUG.vcf -I " + validationDataLocation +
                         "pilot2_daughters.chr20.10k-11k.bam -o %s -L 20:10,000,000-10,100,000", 1,
-<<<<<<< HEAD
                 Arrays.asList("81a1035e59cd883e413e62d34265c1a2"));
-=======
-                Arrays.asList("84f065e115004e4c9d9d62f1bf6b4f44"));
->>>>>>> b5de1820
         executeTest("test MultiSample Pilot2 indels with alleles passed in", spec1);
     }
 
@@ -288,11 +273,7 @@
                 baseCommandIndels + " --output_mode EMIT_ALL_SITES --genotyping_mode GENOTYPE_GIVEN_ALLELES -alleles "
                         + validationDataLocation + "indelAllelesForUG.vcf -I " + validationDataLocation +
                         "pilot2_daughters.chr20.10k-11k.bam -o %s -L 20:10,000,000-10,100,000", 1,
-<<<<<<< HEAD
                 Arrays.asList("102b7d915f21dff0a9b6ea64c4c7d409"));
-=======
-                Arrays.asList("7ea8372e4074f90ec942f964e1863351"));
->>>>>>> b5de1820
         executeTest("test MultiSample Pilot2 indels with alleles passed in and emitting all sites", spec2);
     }
 
@@ -302,11 +283,7 @@
         WalkerTest.WalkerTestSpec spec3 = new WalkerTest.WalkerTestSpec(
                 baseCommandIndels + " --genotyping_mode GENOTYPE_GIVEN_ALLELES -alleles " + validationDataLocation + "ALL.wgs.union_v2.20101123.indels.sites.vcf -I " + validationDataLocation +
                         "pilot2_daughters.chr20.10k-11k.bam -o %s -L 20:10,000,000-10,080,000", 1,
-<<<<<<< HEAD
                 Arrays.asList("5900344f97bbac35d147a0a7c2bf1d0c"));
-=======
-                Arrays.asList("94afa8c011b47af7323c821bf19106b4"));
->>>>>>> b5de1820
         executeTest("test MultiSample Pilot2 indels with complicated records", spec3);
     }
 
@@ -315,11 +292,7 @@
         WalkerTest.WalkerTestSpec spec4 = new WalkerTest.WalkerTestSpec(
                 baseCommandIndelsb37 + " --genotyping_mode GENOTYPE_GIVEN_ALLELES -alleles " + validationDataLocation + "ALL.wgs.union_v2_chr20_100_110K.20101123.indels.sites.vcf -I " + validationDataLocation +
                         "phase1_GBR_realigned.chr20.100K-110K.bam -o %s -L 20:100,000-110,000", 1,
-<<<<<<< HEAD
                 Arrays.asList("45e7bf21cd6358921626404e7ae76c69"));
-=======
-                Arrays.asList("1e02f57fafaa41db71c531eb25e148e1"));
->>>>>>> b5de1820
         executeTest("test MultiSample 1000G Phase1 indels with complicated records emitting all sites", spec4);
     }
 
